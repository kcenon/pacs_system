# Integration Test Suite
# End-to-End workflow tests for PACS system
#
# @see Issue #111 - Integration Test Suite

<<<<<<< HEAD
add_executable(pacs_integration_tests
=======
add_executable(pacs_integration_e2e
>>>>>>> 8b5bbae3
    main.cpp
    test_connectivity.cpp
    test_store_query.cpp
    test_worklist_mpps.cpp
    test_stress.cpp
    test_error_recovery.cpp
    test_xa_storage.cpp
)

<<<<<<< HEAD
target_include_directories(pacs_integration_tests
=======
target_include_directories(pacs_integration_e2e
>>>>>>> 8b5bbae3
    PRIVATE
        ${CMAKE_CURRENT_SOURCE_DIR}
        ${CMAKE_SOURCE_DIR}/include
)

# Link required PACS libraries
<<<<<<< HEAD
target_link_libraries(pacs_integration_tests
=======
target_link_libraries(pacs_integration_e2e
>>>>>>> 8b5bbae3
    PRIVATE
        pacs_core
        pacs_encoding
        pacs_network
        pacs_services
        pacs_storage
        pacs_integration
        Catch2::Catch2WithMain
        Threads::Threads
)

# Set C++20 standard
<<<<<<< HEAD
target_compile_features(pacs_integration_tests PRIVATE cxx_std_20)

# Register tests with CTest
include(Catch)
catch_discover_tests(pacs_integration_tests
=======
target_compile_features(pacs_integration_e2e PRIVATE cxx_std_20)

# Register tests with CTest
include(Catch)
catch_discover_tests(pacs_integration_e2e
>>>>>>> 8b5bbae3
    TEST_PREFIX "integration::"
    REPORTER junit
    OUTPUT_DIR ${CMAKE_BINARY_DIR}/test-results
    OUTPUT_PREFIX integration_
    OUTPUT_SUFFIX .xml
)

# Copy test data files
file(GLOB TEST_DATA_FILES "${CMAKE_CURRENT_SOURCE_DIR}/test_data/*")
if(TEST_DATA_FILES)
    file(COPY ${TEST_DATA_FILES}
         DESTINATION ${CMAKE_BINARY_DIR}/bin/test_data)
endif()

# Install target (optional)
<<<<<<< HEAD
install(TARGETS pacs_integration_tests
=======
install(TARGETS pacs_integration_e2e
>>>>>>> 8b5bbae3
    RUNTIME DESTINATION bin/tests
)<|MERGE_RESOLUTION|>--- conflicted
+++ resolved
@@ -3,11 +3,7 @@
 #
 # @see Issue #111 - Integration Test Suite
 
-<<<<<<< HEAD
-add_executable(pacs_integration_tests
-=======
 add_executable(pacs_integration_e2e
->>>>>>> 8b5bbae3
     main.cpp
     test_connectivity.cpp
     test_store_query.cpp
@@ -17,22 +13,14 @@
     test_xa_storage.cpp
 )
 
-<<<<<<< HEAD
-target_include_directories(pacs_integration_tests
-=======
 target_include_directories(pacs_integration_e2e
->>>>>>> 8b5bbae3
     PRIVATE
         ${CMAKE_CURRENT_SOURCE_DIR}
         ${CMAKE_SOURCE_DIR}/include
 )
 
 # Link required PACS libraries
-<<<<<<< HEAD
-target_link_libraries(pacs_integration_tests
-=======
 target_link_libraries(pacs_integration_e2e
->>>>>>> 8b5bbae3
     PRIVATE
         pacs_core
         pacs_encoding
@@ -45,19 +33,11 @@
 )
 
 # Set C++20 standard
-<<<<<<< HEAD
-target_compile_features(pacs_integration_tests PRIVATE cxx_std_20)
-
-# Register tests with CTest
-include(Catch)
-catch_discover_tests(pacs_integration_tests
-=======
 target_compile_features(pacs_integration_e2e PRIVATE cxx_std_20)
 
 # Register tests with CTest
 include(Catch)
 catch_discover_tests(pacs_integration_e2e
->>>>>>> 8b5bbae3
     TEST_PREFIX "integration::"
     REPORTER junit
     OUTPUT_DIR ${CMAKE_BINARY_DIR}/test-results
@@ -73,10 +53,6 @@
 endif()
 
 # Install target (optional)
-<<<<<<< HEAD
-install(TARGETS pacs_integration_tests
-=======
 install(TARGETS pacs_integration_e2e
->>>>>>> 8b5bbae3
     RUNTIME DESTINATION bin/tests
 )